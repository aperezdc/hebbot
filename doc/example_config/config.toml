bot_user_id = '@botname:domain.org'
# bot password is specified via the BOT_PASSWORD environment variable
reporting_room_id = '!roomid:domain.org'
admin_room_id = '!adminroomid:domain.org'
notice_emoji = '⭕'
restrict_notice = true
image_markdown = '> ![]({{file}})'
video_markdown = '> {{< video src="{{file}}" >}}'
<<<<<<< HEAD
verbs = ["reports", "says", "announces"]
min_length = 30
update_config_command = "sh /data/update_config.sh"
=======
verbs = ['reports', 'says', 'announces']
# Set to '' to disable text response
ack_text = "✅ Thanks for the report {{user}}, I'll store your update!"
update_config_command = 'sh /data/update_config.sh'
>>>>>>> 989dd971
editors = [
    '@user1:domain.io',
    '@user2:domain.com',
]

[[sections]]
emoji = '🔵'
name = 'core'
title = 'Core Apps and Libraries'
order = 100
usual_reporters = ['@user1:domain.io']

[[sections]]
emoji = '🛰️'
name = 'third-party'
title = 'Third Party Projects'
order = 200
usual_reporters = []

[[projects]]
emoji = '📻'
name = 'shortwave'
title = 'Shortwave'
description = 'Internet radio player with over 25000 stations.'
website = 'https://gitlab.gnome.org/World/Shortwave'
default_section = 'circle'

[[projects]]
emoji = '⬇️'
name = 'fragments'
title = 'Fragments'
description = 'Easy to use BitTorrent client.'
website = 'https://gitlab.gnome.org/World/Fragments'
default_section = 'circle'<|MERGE_RESOLUTION|>--- conflicted
+++ resolved
@@ -6,16 +6,11 @@
 restrict_notice = true
 image_markdown = '> ![]({{file}})'
 video_markdown = '> {{< video src="{{file}}" >}}'
-<<<<<<< HEAD
 verbs = ["reports", "says", "announces"]
 min_length = 30
-update_config_command = "sh /data/update_config.sh"
-=======
-verbs = ['reports', 'says', 'announces']
 # Set to '' to disable text response
 ack_text = "✅ Thanks for the report {{user}}, I'll store your update!"
-update_config_command = 'sh /data/update_config.sh'
->>>>>>> 989dd971
+update_config_command = "sh /data/update_config.sh"
 editors = [
     '@user1:domain.io',
     '@user2:domain.com',
