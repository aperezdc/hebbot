--- conflicted
+++ resolved
@@ -16,11 +16,8 @@
     pub image_markdown: String,
     pub video_markdown: String,
     pub verbs: Vec<String>,
-<<<<<<< HEAD
     pub min_length: usize,
-=======
     pub ack_text: String,
->>>>>>> 989dd971
     pub update_config_command: String,
     pub editors: Vec<OwnedUserId>,
     pub sections: Vec<Section>,
